--- conflicted
+++ resolved
@@ -3,25 +3,16 @@
 
 import pyroapi
 
-<<<<<<< HEAD
 from pyro.contrib.funsor.handlers import condition, do, markov  # noqa: F401
+from pyro.contrib.funsor.handlers import plate as _plate
 from pyro.contrib.funsor.handlers.primitives import to_data, to_funsor  # noqa: F401
 from pyro.primitives import (clear_param_store, deterministic, factor, get_param_store, module, param,  # noqa: F401
                              plate, random_module, sample, subsample)
-=======
-from pyro.primitives import (  # noqa: F401
-    clear_param_store, deterministic, factor, get_param_store, module, param, random_module, sample, subsample,
-)
-
-from pyro.contrib.funsor.handlers.primitives import to_data, to_funsor  # noqa: F401
-from pyro.contrib.funsor.handlers import condition, do, markov  # noqa: F401
-from pyro.contrib.funsor.handlers import plate as _plate
 
 
 def plate(*args, **kwargs):
     return _plate(None, *args, **kwargs)
 
->>>>>>> db08a02e
 
 pyroapi.register_backend('contrib.funsor', {
     'distributions': 'pyro.distributions',
