# Copyright Contributors to the Pyro project.
# SPDX-License-Identifier: Apache-2.0

import torch
from torch.distributions import constraints
from torch.distributions.transforms import Transform

from pyro.ops.tensor_utils import dct, idct

import numpy as np
import math


class DiscreteCosineTransform(Transform):
    """
    Discrete Cosine Transform of type-II.

    This uses :func:`~pyro.ops.tensor_utils.dct` and
    :func:`~pyro.ops.tensor_utils.idct` to compute
    orthonormal DCT and inverse DCT transforms. The jacobian is 1.

    :param int dim: Dimension along which to transform. Must be negative.
        This is an absolute dim counting from the right.
    :param float smooth: Smoothing parameter. When 0, this transforms white
        noise to white noise; when 1 this transforms Brownian noise to to white
        noise; when -1 this transforms violet noise to white noise; etc. Any
        real number is allowed. https://en.wikipedia.org/wiki/Colors_of_noise.
    """
    domain = constraints.real_vector
    codomain = constraints.real_vector
    bijective = True

    def __init__(self, dim=-1, smooth=0., cache_size=0):
        assert isinstance(dim, int) and dim < 0
        self.event_dim = -dim
        self.smooth = float(smooth)
        self._weight_cache = None
        super().__init__(cache_size=cache_size)

    def __eq__(self, other):
        return (type(self) == type(other) and self.event_dim == other.event_dim
                and self.smooth == other.smooth)

    @torch.no_grad()
    def _weight(self, y):
        size = y.size(-1)
        if self._weight_cache is None or self._weight_cache.size(-1) != size:
            # Weight by frequency**smooth, where the DCT-II frequencies are:
            freq = torch.linspace(0.5, size - 0.5, size, dtype=y.dtype, device=y.device)
            w = freq.pow_(self.smooth)
            w /= w.log().mean().exp()  # Ensure |jacobian| = 1.
            self._weight_cache = w
        return self._weight_cache

    def _call(self, x):
        dim = -self.event_dim
        if dim != -1:
            x = x.transpose(dim, -1)
        y = dct(x)
        if self.smooth:
            y = y * self._weight(y)
        if dim != -1:
            y = y.transpose(dim, -1)
        return y

    def _inverse(self, y):
        dim = -self.event_dim
        if dim != -1:
            y = y.transpose(dim, -1)
        if self.smooth:
            y = y / self._weight(y)
        x = idct(y)
        if dim != -1:
            x = x.transpose(dim, -1)
        return x

    def log_abs_det_jacobian(self, x, y):
<<<<<<< HEAD
        return x.new_zeros((1,) * self.event_dim)


def haar_matrix(n):
    assert 2 ** int(math.log(n, 2.0)) == n
    return _haar_matrix(n) / math.sqrt(n)


def _haar_matrix(n):
    if n > 2:
        h = _haar_matrix(n / 2)
    else:
        return np.array([[1, 1], [1, -1]])

    h_n = np.kron(h, [1, 1])
    h_i = np.sqrt(n/2)*np.kron(np.eye(len(h)), [1, -1])
    h = np.vstack((h_n, h_i))
    return h


class HaarTransform(Transform):
    domain = constraints.real
    codomain = constraints.real
    bijective = True

    def __init__(self, dim=-1, size=0., cache_size=0):
        assert isinstance(dim, int) and dim < 0
        self.event_dim = -dim
        self.size = size
        self.mat = torch.from_numpy(haar_matrix(size))
        super().__init__(cache_size=cache_size)

    def __eq__(self, other):
        return (type(self) == type(other) and self.event_dim == other.event_dim)

    def _call(self, x):
        if self.mat.type != x.type:
            self.mat = self.mat.type_as(x)
        dim = -self.event_dim
        if dim != -1:
            x = x.transpose(dim, -1)
        y = torch.matmul(self.mat, x.unsqueeze(-1)).squeeze(-1)
        if dim != -1:
            y = y.transpose(dim, -1)
        return y

    def _inverse(self, y):
        if self.mat.type != y.type:
            self.mat = self.mat.type_as(y)
        dim = -self.event_dim
        if dim != -1:
            y = y.transpose(dim, -1)
        x = torch.matmul(self.mat.t(), y.unsqueeze(-1)).squeeze(-1)
        if dim != -1:
            x = x.transpose(dim, -1)
        return x

    def log_abs_det_jacobian(self, x, y):
        return x.new_zeros((1,) * self.event_dim)
=======
        return x.new_zeros(x.shape[:-self.event_dim])

    def with_cache(self, cache_size=1):
        if self._cache_size == cache_size:
            return self
        return DiscreteCosineTransform(-self.event_dim, self.smooth, cache_size=cache_size)
>>>>>>> 8cc51fb0
<|MERGE_RESOLUTION|>--- conflicted
+++ resolved
@@ -6,9 +6,6 @@
 from torch.distributions.transforms import Transform
 
 from pyro.ops.tensor_utils import dct, idct
-
-import numpy as np
-import math
 
 
 class DiscreteCosineTransform(Transform):
@@ -75,71 +72,9 @@
         return x
 
     def log_abs_det_jacobian(self, x, y):
-<<<<<<< HEAD
-        return x.new_zeros((1,) * self.event_dim)
-
-
-def haar_matrix(n):
-    assert 2 ** int(math.log(n, 2.0)) == n
-    return _haar_matrix(n) / math.sqrt(n)
-
-
-def _haar_matrix(n):
-    if n > 2:
-        h = _haar_matrix(n / 2)
-    else:
-        return np.array([[1, 1], [1, -1]])
-
-    h_n = np.kron(h, [1, 1])
-    h_i = np.sqrt(n/2)*np.kron(np.eye(len(h)), [1, -1])
-    h = np.vstack((h_n, h_i))
-    return h
-
-
-class HaarTransform(Transform):
-    domain = constraints.real
-    codomain = constraints.real
-    bijective = True
-
-    def __init__(self, dim=-1, size=0., cache_size=0):
-        assert isinstance(dim, int) and dim < 0
-        self.event_dim = -dim
-        self.size = size
-        self.mat = torch.from_numpy(haar_matrix(size))
-        super().__init__(cache_size=cache_size)
-
-    def __eq__(self, other):
-        return (type(self) == type(other) and self.event_dim == other.event_dim)
-
-    def _call(self, x):
-        if self.mat.type != x.type:
-            self.mat = self.mat.type_as(x)
-        dim = -self.event_dim
-        if dim != -1:
-            x = x.transpose(dim, -1)
-        y = torch.matmul(self.mat, x.unsqueeze(-1)).squeeze(-1)
-        if dim != -1:
-            y = y.transpose(dim, -1)
-        return y
-
-    def _inverse(self, y):
-        if self.mat.type != y.type:
-            self.mat = self.mat.type_as(y)
-        dim = -self.event_dim
-        if dim != -1:
-            y = y.transpose(dim, -1)
-        x = torch.matmul(self.mat.t(), y.unsqueeze(-1)).squeeze(-1)
-        if dim != -1:
-            x = x.transpose(dim, -1)
-        return x
-
-    def log_abs_det_jacobian(self, x, y):
-        return x.new_zeros((1,) * self.event_dim)
-=======
         return x.new_zeros(x.shape[:-self.event_dim])
 
     def with_cache(self, cache_size=1):
         if self._cache_size == cache_size:
             return self
-        return DiscreteCosineTransform(-self.event_dim, self.smooth, cache_size=cache_size)
->>>>>>> 8cc51fb0
+        return DiscreteCosineTransform(-self.event_dim, self.smooth, cache_size=cache_size)